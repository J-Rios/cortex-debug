{
    "version": "0.3.13",
    "activationEvents": [
        "onDebugResolve:cortex-debug"
    ],
    "categories": [
        "Debuggers"
    ],
    "contributes": {
        "configuration": {
            "type": "object",
            "title": "Cortex-Debug",
            "properties": {
                "cortex-debug.armToolchainPath": {
                    "type": [
                        "string",
                        "null"
                    ],
                    "default": null,
                    "description": "Path to the GCC Arm Toolchain (standard prefix is \"arm-none-eabi\" - can be set through the armToolchainPrefix setting) to use. If not set the tools must be on the system path. Do not include the executable file name in this path."
                },
                "cortex-debug.armToolchainPrefix": {
                    "type": [
                        "string",
                        "null"
                    ],
                    "default": "arm-none-eabi",
                    "description": "The prefix to use for the arm toolchain - the standard release from arm uses \"arm-none-eabi\" but alternative toolchains may use a different prefix. Currently the gdb and objdump tools are needed."
                },
                "cortex-debug.gdbPath": {
                    "type": [
                        "string",
                        "null"
                    ],
                    "default": null,
                    "description": "This setting allows you to completely override the path/executable for the GDB executable. This is useful for cases where your gdb executable doesn't follow the standard <tuple>-gdb format - for example `gdb-multiarch`. This can be just the executable name (if on the system path) or the full path."
                },
                "cortex-debug.JLinkGDBServerPath": {
                    "type": [
                        "string",
                        "null"
                    ],
                    "default": null,
                    "description": "Path to the JLink GDB Server. If not set then JLinkGDBServer (JLinkGDBServerCL.exe on Windows) must be on the system path."
                },
                "cortex-debug.openocdPath": {
                    "type": [
                        "string",
                        "null"
                    ],
                    "default": null,
                    "description": "Path to the OpenOCD GDB Server executable. If not set then openocd (openocd.exe on Windows) must be on the system path."
                },
                "cortex-debug.pyocdPath": {
                    "type": [
                        "string",
                        "null"
                    ],
                    "default": null,
                    "description": "Path to the PyOCD GDB Server executable. If not set then pyocd-gdbserver must be on the system path."
                },
                "cortex-debug.PEGDBServerPath": {
                    "type": [
                        "string",
                        "null"
                    ],
                    "default": null,
                    "description": "Path to the PEMicro GDB Server. If not set then PEGDBServer (pegdbserver_console.exe on Windows) must be on the system path."
                },
                "cortex-debug.stutilPath": {
                    "type": [
                        "string",
                        "null"
                    ],
                    "default": null,
                    "description": "Path to the Texane's ST-Util GDB Server executable. If not set then st-util (st-util.exe on Windows) must be on the system path."
                },
                "cortex-debug.stlinkPath": {
                    "type": [
                        "string",
                        "null"
                    ],
                    "default": null,
                    "description": "Path to the ST-LINK_gdbserver executable. If not set then ST-LINK_gdbserver (ST-LINK_gdbserver.exe on Windows) must be on the system path."
                },
                "cortex-debug.stm32cubeprogrammer": {
                    "type": [
                        "string",
                        "null"
                    ],
                    "default": null,
                    "description": "This path is normally resolved to the installed STM32CubeIDE or STM32CubeProgrammer but can be overridden here."
                },
                "cortex-debug.enableTelemetry": {
                    "type": "boolean",
                    "default": true,
                    "description": "Enable Telemetry for the Cortex-Debug Extension. Reporting will also respect the global telemetry.enableTelemetry setting."
                },
                "cortex-debug.flattenAnonymous": {
                    "type": "boolean",
                    "default": false,
                    "description": "If true, anonymous unions/structs are flattened in their parent data structure"
                },
                "cortex-debug.registerUseNaturalFormat": {
                    "type": "boolean",
                    "default": true,
                    "description": "If true, display registers in their natural format as specified by ARM. Hex otherwise."
                }
            }
        },
        "commands": [
            {
                "command": "cortex-debug.peripherals.updateNode",
                "title": "Update Value",
                "icon": "$(pencil)"
            },
            {
                "command": "cortex-debug.peripherals.copyValue",
                "title": "Copy Value",
                "icon": "$(files)"
            },
            {
                "command": "cortex-debug.registers.copyValue",
                "title": "Copy Value",
                "icon": "$(files)"
            },
            {
                "command": "cortex-debug.peripherals.setFormat",
                "title": "Set Value Format"
            },
            {
                "command": "cortex-debug.peripherals.forceRefresh",
                "title": "Refresh"
            },
            {
                "command": "cortex-debug.peripherals.pin",
                "title": "Pin",
                "icon": "$(pin)"
            },
            {
                "command": "cortex-debug.peripherals.unpin",
                "title": "Unpin",
                "icon": "$(pinned)"
            },
            {
                "category": "Cortex-Debug",
                "command": "cortex-debug.examineMemory",
                "title": "View Memory"
            },
            {
                "category": "Cortex-Debug",
                "command": "cortex-debug.viewDisassembly",
                "title": "View Disassembly (Function)"
            },
            {
                "category": "Cortex-Debug",
                "command": "cortex-debug.setForceDisassembly",
                "title": "Set Force Disassembly"
            }
        ],
        "languages": [
            {
                "id": "cortex-debug.disassembly",
                "aliases": [
                    "Cortex-Debug Disassembly"
                ],
                "extensions": [
                    ".cdasm"
                ]
            },
            {
                "id": "cortex-debug.memoryview",
                "aliases": [
                    "Cortex-Debug Memory View"
                ],
                "extensions": [
                    ".cdmem"
                ]
            }
        ],
        "grammars": [
            {
                "language": "cortex-debug.disassembly",
                "scopeName": "source.cortex-debug-disassembly",
                "path": "./syntaxes/cortex-debug-disassembly.json"
            },
            {
                "language": "cortex-debug.memoryview",
                "scopeName": "source.cortex-debug-memoryview",
                "path": "./syntaxes/cortex-debug-memoryview.json"
            }
        ],
        "breakpoints": [
            {
                "language": "c"
            },
            {
                "language": "cpp"
            },
            {
                "language": "rust"
            },
            {
                "language": "arm"
            },
            {
                "language": "asm"
            },
            {
                "language": "cortex-debug.disassembly"
            }
        ],
        "debuggers": [
            {
                "configurationAttributes": {
                    "attach": {
                        "properties": {
                            "servertype": {
                                "type": "string",
                                "description": "GDB Server type - supported types are jlink, openocd, pyocd, pe, stlink, stutil, qemu and external",
                                "enum": [
                                    "jlink",
                                    "openocd",
                                    "pyocd",
                                    "stutil",
                                    "stlink",
                                    "bmp",
                                    "pe",
                                    "qemu",
                                    "external"
                                ]
                            },
                            "cwd": {
                                "description": "Path of project",
                                "type": "string"
                            },
                            "debuggerArgs": {
                                "default": [],
                                "description": "Additional arguments to pass to GDB command line",
                                "type": "array"
                            },
                            "preAttachCommands": {
                                "default": [],
                                "type": "array",
                                "items": "string",
                                "description": "Additional GDB Commands to be executed at the start of the main attach sequence (immediately after attaching to target)."
                            },
                            "postAttachCommands": {
                                "default": [],
                                "type": "array",
                                "items": "string",
                                "description": "Additional GDB Commands to be executed after the main attach sequence has finished."
                            },
                            "preRestartCommands": {
                                "default": [],
                                "type": "array",
                                "items": "string",
                                "description": "Additional GDB Commands to be executed at the beginning of the restart sequence (after interrupting execution)."
                            },
                            "postRestartCommands": {
                                "default": [],
                                "type": "array",
                                "items": "string",
                                "description": "Additional GDB Commands to be executed at the end of the restart sequence."
                            },
                            "overrideAttachCommands": {
                                "default": null,
                                "type": "array",
                                "items": "string",
                                "description": "You can use this to property to override the commands that are normally executed as part of attaching to a running target. In most cases it is preferable to use preAttachCommands and postAttachCommands to customize the GDB attach sequence."
                            },
                            "overrideRestartCommands": {
                                "default": null,
                                "type": "array",
                                "items": "string",
                                "description": "You can use this to property to override the commands that are normally executed as part of restarting the target. In most cases it is preferable to use preRestartCommands and postRestartCommands to customize the GDB restart sequence."
                            },
                            "postStartSessionCommands": {
                                "default": [],
                                "type": "array",
                                "items": "string",
                                "description": "Additional GDB Commands to be executed at the end of the start sequence, after a debug session has already started and runToEntryPoint is not specified."
                            },
                            "postRestartSessionCommands": {
                                "default": [],
                                "type": "array",
                                "items": "string",
                                "description": "Additional GDB Commands to be executed at the end of the re-start sequence, after a debug session has already started."
                            },
                            "overrideGDBServerStartedRegex": {
                                "description": "You can supply a regular expression (https://developer.mozilla.org/en-US/docs/Web/JavaScript/Guide/Regular_Expressions) in the configuration property to override the output from the GDB server that is looked for to determine if the GDB server has started. Under most circumstances this will not be necessary - but could be needed as a result of a change in the output of a GDB server making it incompatible with cortex-debug. This property has no effect for bmp or external GDB server types.",
                                "type": "string",
                                "default": null
                            },
                            "cpu": {
                                "default": "cortex-m3",
                                "type": "string",
                                "description": "CPU Type Selection - used for QEMU server type",
                                "enum": [
                                    "cortex-m3",
                                    "cortex-m4"
                                ]
                            },
                            "machine": {
                                "default": "lm3s811evb",
                                "type": "string",
                                "description": "Machine Type Selection - used for QEMU server type",
                                "enum": [
                                    "lm3s811evb",
                                    "lm3s6965evb",
                                    "mps2-an385"
                                ]
                            },
                            "device": {
                                "default": "",
                                "description": "Target Device Identifier",
                                "type": "string"
                            },
                            "rtos": {
                                "default": null,
                                "description": "RTOS being used. For JLink this can be FreeRTOS, embOS, Zephyr or the path to a custom JLink RTOS Plugin library. For OpenOCD this can be eCos, ThreadX, FreeRTOS, ChibiOS, embKernel, mqx, uCOS-III, or nuttx.",
                                "type": "string"
                            },
                            "armToolchainPath": {
                                "default": null,
                                "description": "This setting can be used to override the armToolchainPath user setting for a particular launch configuration. This should be the path where arm-none-eabi-gdb and arm-none-eabi-objdump are located.",
                                "type": "string"
                            },
                            "toolchainPrefix": {
                                "default": null,
                                "description": "This setting can be used to override the toolchainPrefix user setting for a particular launch configuration.",
                                "type": "string"
                            },
                            "serverpath": {
                                "default": null,
                                "description": "This setting can be used to override the gdb-server path user/workspace setting for a particular launch configuration. It is the full pathname to the executable or name of executable if it is in your PATH",
                                "type": "string"
                            },
                            "gdbPath": {
                                "default": null,
                                "description": "This setting can be used to overrride the GDB path user/workspace setting for a particular launch configuration. This should be the full pathname to the executable (or name of the executable if it is in your PATH). Note that other toolchain executables with the configured prefix must still be available.",
                                "type": "string"
                            },
                            "serverArgs": {
                                "default": [],
                                "description": "Additional arguments to pass to gdb-server command line",
                                "type": "array",
                                "items": "string"
                            },
                            "executable": {
                                "description": "Path of executable",
                                "type": "string"
                            },
                            "gdbTarget": {
                                "default": null,
                                "description": "For externally controlled GDB servers you must specify the GDB target to connect to. This can either be a \"hostname:port\" combination or path to a serial port",
                                "type": "string"
                            },
                            "demangle": {
                                "description": "Experimental: If enabled the debugger will demangle C++ names.",
                                "type": "boolean",
                                "default": true
                            },
                            "numberOfProcessors": {
                                "description": "Number of processors/cores in the target device.",
                                "type": "number",
                                "multipleOf": 1,
                                "minimum": 1,
                                "maximum": 10,
                                "default": 1
                            },
                            "targetProcessor": {
                                "description": "The processor you want to debug. Zero based integer index. Must be less than 'numberOfProcessors'",
                                "type": "number",
                                "multipleOf": 1,
                                "minimum": 0,
                                "maximum": 9,
                                "default": 0
                            },
                            "graphConfig": {
                                "items": {
                                    "oneOf": [
                                        {
                                            "properties": {
                                                "annotate": {
                                                    "default": true,
                                                    "description": "Create annotations on the graph for when the target processor starts and stops execution. (green line for starting execution, red line for stopping execution).",
                                                    "type": "boolean"
                                                },
                                                "label": {
                                                    "description": "Label for Graph",
                                                    "type": "string"
                                                },
                                                "maximum": {
                                                    "default": 65535,
                                                    "description": "Maximum value for the X-Axis",
                                                    "type": "number"
                                                },
                                                "minimum": {
                                                    "default": 0,
                                                    "description": "Minimum value for the Y-Axis",
                                                    "type": "number"
                                                },
                                                "plots": {
                                                    "description": "Plot configurations. Data sources must be configured for \"graph\" (or \"advanced\" with a decoder that sends graph data) in the \"swoConfig\" section",
                                                    "items": {
                                                        "properties": {
                                                            "color": {
                                                                "pattern": "^#[0-9a-fA-F]{3}([0-9a-fA-F]{3})?$",
                                                                "type": "string"
                                                            },
                                                            "graphId": {
                                                                "description": "Graph Data Source Id for the plot.",
                                                                "type": "string"
                                                            },
                                                            "label": {
                                                                "description": "A label for this data set",
                                                                "type": "string"
                                                            }
                                                        },
                                                        "required": [
                                                            "graphId"
                                                        ],
                                                        "type": "object"
                                                    },
                                                    "type": "array"
                                                },
                                                "timespan": {
                                                    "default": 30,
                                                    "description": "Length of time (seconds) to be plotted on screen.",
                                                    "type": "number"
                                                },
                                                "type": {
                                                    "enum": [
                                                        "realtime"
                                                    ],
                                                    "type": "string"
                                                }
                                            },
                                            "required": [
                                                "label",
                                                "plots",
                                                "minimum",
                                                "maximum"
                                            ],
                                            "type": "object"
                                        },
                                        {
                                            "properties": {
                                                "label": {
                                                    "description": "Label for graph",
                                                    "type": "string"
                                                },
                                                "timespan": {
                                                    "default": 10,
                                                    "description": "The amount of time (seconds) that the XY Plot will show the trace for.",
                                                    "type": "number"
                                                },
                                                "type": {
                                                    "enum": [
                                                        "x-y-plot"
                                                    ],
                                                    "type": "string"
                                                },
                                                "xGraphId": {
                                                    "description": "Graph Data Source Id for the X axis",
                                                    "type": "string"
                                                },
                                                "xMaximum": {
                                                    "default": 65535,
                                                    "description": "Maximum value on the X-Axis",
                                                    "type": "number"
                                                },
                                                "xMinimum": {
                                                    "default": 0,
                                                    "description": "Minimum value on the X-Axis",
                                                    "type": "number"
                                                },
                                                "yGraphId": {
                                                    "description": "Graph Data Source Id Port for the Y axis",
                                                    "type": "string"
                                                },
                                                "yMaximum": {
                                                    "default": 65535,
                                                    "description": "Maximum value on the Y-Axis",
                                                    "type": "number"
                                                },
                                                "yMinimum": {
                                                    "default": 0,
                                                    "description": "Minimum value on the Y-Axis",
                                                    "type": "number"
                                                }
                                            },
                                            "required": [
                                                "xGraphId",
                                                "yGraphId",
                                                "label"
                                            ],
                                            "type": "object"
                                        }
                                    ]
                                },
                                "type": "array"
                            },
                            "showDevDebugOutput": {
                                "default": false,
                                "description": "Prints all GDB responses to the console",
                                "type": "boolean"
                            },
                            "showDevDebugTimestamps": {
                                "default": false,
                                "description": "Show timestamps when 'showDevDebugOutput' is true",
                                "type": "boolean"
                            },
                            "svdFile": {
                                "default": null,
                                "description": "Path to an SVD file describing the peripherals of the microcontroller; if not supplied then one may be selected based upon the 'device' entered.",
                                "type": "string"
                            },
                            "rttConfig": {
                                "type": "object",
                                "description": "SEGGER's Real Time Trace (RTT) and supported by JLink, OpenOCD and perhaps others in the future",
                                "default": {
                                    "enabled": true,
                                    "address": "auto",
                                    "decoders": [
                                        {
                                            "label": "",
                                            "port": 0,
                                            "type": "console"
                                        }
                                    ]
                                },
                                "properties": {
                                    "enabled": {
                                        "type": "boolean",
                                        "description": "Enable/Disable RTT",
                                        "default": false
                                    },
                                    "address": {
                                        "type": "string",
                                        "description": "Address to start searching for the RTT control block. Use \"auto\" for Cortex-Debug to use the address from elf file",
                                        "default": "auto"
                                    },
                                    "searchSize": {
                                        "type": "number",
                                        "description": "Number of bytes to search for the RTT control block. If 'address' is 'auto', use ONLY if you have a custom RTT implementation",
                                        "multipleOf": 1,
                                        "minimum": 16,
                                        "default": 16
                                    },
                                    "searchId": {
                                        "type": "string",
                                        "description": "A string to search for to find the RTT control block. If 'address' is 'auto', use ONLY if you have a custom RTT implementation",
                                        "default": "SEGGER RTT"
                                    },
                                    "polling_interval": {
                                        "type": "number",
                                        "description": "number of milliseconds (> 0) to wait for check for data on out channels",
                                        "default": 0,
                                        "minimum": 1
                                    },
                                    "clearSearch": {
                                        "type": "boolean",
                                        "description": "When true, clears the search-string. Only applicable when address is \"auto\"",
                                        "default": true
                                    },
                                    "decoders": {
                                        "description": "SWO Decoder Configuration",
                                        "items": {
                                            "anyOf": [
                                                {
                                                    "properties": {
                                                        "label": {
                                                            "description": "A label for RTT Console",
                                                            "type": "string"
                                                        },
                                                        "port": {
                                                            "description": "RTT Channel Number (0 to 15)",
                                                            "default": 0,
                                                            "maximum": 15,
                                                            "minimum": 0,
                                                            "multipleOf": 1,
                                                            "type": "number"
                                                        },
                                                        "type": {
                                                            "enum": [
                                                                "console",
                                                                "binary"
                                                            ],
                                                            "default": "console",
                                                            "description": "'console' with text input/output, 'binary' is for converting byte stream to other data types",
                                                            "type": "string"
                                                        },
                                                        "prompt": {
                                                            "description": "Prompt to use for RTT Console",
                                                            "type": "string",
                                                            "default": ""
                                                        },
                                                        "noprompt": {
                                                            "description": "Don't use a prompt for RTT Console",
                                                            "type": "boolean",
                                                            "default": false
                                                        },
                                                        "noclear": {
                                                            "description": "append to screen/logfile when another connection is made",
                                                            "type": "boolean",
                                                            "default": false
                                                        },
                                                        "logfile": {
                                                            "description": "log all raw data (input and output) to specified file",
                                                            "type": "string",
                                                            "default": ""
                                                        },
                                                        "encoding": {
                                                            "type": "string",
                                                            "description": "ascii, utf8, ucs2, utf16le are for 'console', rest are for 'binary' type data",
                                                            "default": "",
                                                            "enum": [
                                                                "ascii",
                                                                "utf8",
                                                                "ucs2",
                                                                "utf16le",
                                                                "unsigned",
                                                                "signed",
                                                                "Q16.16",
                                                                "float"
                                                            ]
                                                        },
                                                        "scale": {
                                                            "default": 1,
                                                            "description": "Binary only: This setting will scale the raw value from the ITM port by the specified value. Can be used, for example, to scale a raw n-bit ADC reading to a voltage value. (e.g to scale a 12-bit ADC reading to a 3.3v scale you would need a scale value of 3.3/4096 = 0.0008056640625",
                                                            "type": "number"
                                                        },
                                                        "inputmode": {
                                                            "type": "string",
                                                            "description": "Experimental: 'disabled' means no stdin. 'raw' and 'rawecho' sends chars as they are typed.\n'rawecho' will echo chars and process RETURN keys. Even CTRL-C CTRL-D are passed on",
                                                            "default": "cooked",
                                                            "enum": [
                                                                "cooked",
                                                                "raw",
                                                                "rawecho",
                                                                "disabled"
                                                            ]
                                                        }
                                                    },
                                                    "required": [
                                                        "port"
                                                    ],
                                                    "type": "object"
                                                },
                                                {
                                                    "properties": {
                                                        "encoding": {
                                                            "default": "unsigned",
                                                            "description": "This property is only used for binary and graph output formats.",
                                                            "enum": [
                                                                "unsigned",
                                                                "signed",
                                                                "Q16.16",
                                                                "float"
                                                            ],
                                                            "type": "string"
                                                        },
                                                        "graphId": {
                                                            "description": "The identifier to use for this data in graph configurations.",
                                                            "type": "string"
                                                        },
                                                        "port": {
                                                            "description": "RTT Channel Number",
                                                            "maximum": 15,
                                                            "minimum": 0,
                                                            "type": "number"
                                                        },
                                                        "scale": {
                                                            "default": 1,
                                                            "description": "This setting will scale the raw value from the ITM port by the specified value. Can be used, for example, to scale a raw n-bit ADC reading to a voltage value. (e.g to scale a 12-bit ADC reading to a 3.3v scale you would need a scale value of 3.3/4096 = 0.0008056640625",
                                                            "type": "number"
                                                        },
                                                        "type": {
                                                            "enum": [
                                                                "graph"
                                                            ],
                                                            "type": "string"
                                                        }
                                                    },
                                                    "required": [
                                                        "port",
                                                        "graphId"
                                                    ],
                                                    "type": "object"
                                                },
                                                {
                                                    "properties": {
                                                        "config": {
                                                            "additionalProperties": true,
                                                            "type": "object"
                                                        },
                                                        "decoder": {
                                                            "description": "Path to a javascript module to implement the decoding functionality.",
                                                            "type": "string"
                                                        },
                                                        "ports": {
                                                            "description": "RTT Channel Numbers",
                                                            "type": "array",
                                                            "items": {
                                                                "type": "number",
                                                                "maximum": 15,
                                                                "minimum": 0
                                                            }
                                                        },
                                                        "type": {
                                                            "enum": [
                                                                "advanced"
                                                            ],
                                                            "type": "string"
                                                        }
                                                    },
                                                    "required": [
                                                        "ports",
                                                        "decoder"
                                                    ],
                                                    "type": "object"
                                                }
                                            ]
                                        },
                                        "type": "array"
                                    }
                                }
                            },
                            "swoConfig": {
                                "properties": {
                                    "cpuFrequency": {
                                        "default": 0,
                                        "description": "Target CPU frequency in Hz; 0 will attempt to automatically calculate.",
                                        "type": "number"
                                    },
                                    "enabled": {
                                        "default": false,
                                        "description": "Enable SWO decoding.",
                                        "type": "boolean"
                                    },
                                    "source": {
                                        "type": "string",
                                        "enum": [
                                            "probe",
                                            "socket",
                                            "serial",
                                            "file"
                                        ],
                                        "default": "probe",
                                        "description": "Source for SWO data. Can either be \"probe\" to get directly from debug probe, or a serial port device to use a serial port external to the debug probe."
                                    },
                                    "swoPath": {
                                        "type": "string",
                                        "default": "",
                                        "description": "Path name when source != \"socket\". Typically a file-name or a serial-port-name"
                                    },
                                    "swoPort": {
                                        "type": "string",
                                        "default": "",
                                        "description": "When server is \"external\" && source is \"socket\", port to connect to. Format [host:]port"
                                    },
                                    "decoders": {
                                        "description": "SWO Decoder Configuration",
                                        "items": {
                                            "anyOf": [
                                                {
                                                    "properties": {
                                                        "label": {
                                                            "description": "A label for the output window.",
                                                            "type": "string"
                                                        },
                                                        "showOnStartup": {
                                                            "description": "If true, switches to this output when starting a debug session.",
                                                            "type": "boolean"
                                                        },
                                                        "port": {
                                                            "description": "ITM Port Number",
                                                            "maximum": 31,
                                                            "minimum": 0,
                                                            "type": "number"
                                                        },
                                                        "type": {
                                                            "enum": [
                                                                "console"
                                                            ],
                                                            "type": "string"
                                                        },
                                                        "encoding": {
                                                            "type": "string",
                                                            "default": "utf8",
                                                            "enum": [
                                                                "ascii",
                                                                "utf8",
                                                                "ucs2",
                                                                "utf16le"
                                                            ]
                                                        }
                                                    },
                                                    "required": [
                                                        "port"
                                                    ],
                                                    "type": "object"
                                                },
                                                {
                                                    "properties": {
                                                        "encoding": {
                                                            "default": "unsigned",
                                                            "description": "This property is only used for binary and graph output formats.",
                                                            "enum": [
                                                                "unsigned",
                                                                "signed",
                                                                "Q16.16",
                                                                "float"
                                                            ],
                                                            "type": "string"
                                                        },
                                                        "label": {
                                                            "description": "A label for the output window.",
                                                            "type": "string"
                                                        },
                                                        "port": {
                                                            "description": "ITM Port Number",
                                                            "maximum": 31,
                                                            "minimum": 0,
                                                            "type": "number"
                                                        },
                                                        "scale": {
                                                            "default": 1,
                                                            "description": "This setting will scale the raw value from the ITM port by the specified value. Can be used, for example, to scale a raw n-bit ADC reading to a voltage value. (e.g to scale a 12-bit ADC reading to a 3.3v scale you would need a scale value of 3.3/4096 = 0.0008056640625",
                                                            "type": "number"
                                                        },
                                                        "type": {
                                                            "enum": [
                                                                "binary"
                                                            ],
                                                            "type": "string"
                                                        }
                                                    },
                                                    "required": [
                                                        "port"
                                                    ],
                                                    "type": "object"
                                                },
                                                {
                                                    "properties": {
                                                        "encoding": {
                                                            "default": "unsigned",
                                                            "description": "This property is only used for binary and graph output formats.",
                                                            "enum": [
                                                                "unsigned",
                                                                "signed",
                                                                "Q16.16",
                                                                "float"
                                                            ],
                                                            "type": "string"
                                                        },
                                                        "graphId": {
                                                            "description": "The identifier to use for this data in graph configurations.",
                                                            "type": "string"
                                                        },
                                                        "port": {
                                                            "description": "ITM Port Number",
                                                            "maximum": 31,
                                                            "minimum": 0,
                                                            "type": "number"
                                                        },
                                                        "scale": {
                                                            "default": 1,
                                                            "description": "This setting will scale the raw value from the ITM port by the specified value. Can be used, for example, to scale a raw n-bit ADC reading to a voltage value. (e.g to scale a 12-bit ADC reading to a 3.3v scale you would need a scale value of 3.3/4096 = 0.0008056640625",
                                                            "type": "number"
                                                        },
                                                        "type": {
                                                            "enum": [
                                                                "graph"
                                                            ],
                                                            "type": "string"
                                                        }
                                                    },
                                                    "required": [
                                                        "port",
                                                        "graphId"
                                                    ],
                                                    "type": "object"
                                                },
                                                {
                                                    "properties": {
                                                        "config": {
                                                            "additionalProperties": true,
                                                            "type": "object"
                                                        },
                                                        "decoder": {
                                                            "description": "Path to a javascript module to implement the decoding functionality.",
                                                            "type": "string"
                                                        },
                                                        "ports": {
                                                            "description": "ITM Port Numbers",
                                                            "type": "array",
                                                            "items": {
                                                                "maximum": 31,
                                                                "minimum": 0,
                                                                "type": "number"
                                                            }
                                                        },
                                                        "type": {
                                                            "enum": [
                                                                "advanced"
                                                            ],
                                                            "type": "string"
                                                        }
                                                    },
                                                    "required": [
                                                        "ports",
                                                        "decoder"
                                                    ],
                                                    "type": "object"
                                                }
                                            ]
                                        },
                                        "type": "array"
                                    },
                                    "swoFrequency": {
                                        "default": 0,
                                        "description": "SWO frequency in Hz; 0 will attempt to automatically calculate.",
                                        "type": "number"
                                    }
                                },
                                "required": [],
                                "type": "object"
                            },
                            "ipAddress": {
                                "default": null,
                                "description": "IP Address for networked J-Link Adapter",
                                "pattern": "^(25[0-5]|2[0-4][0-9]|1[0-9][0-9]|[1-9]?[0-9])\\.(25[0-5]|2[0-4][0-9]|1[0-9][0-9]|[1-9]?[0-9])\\.(25[0-5]|2[0-4][0-9]|1[0-9][0-9]|[1-9]?[0-9])\\.(25[0-5]|2[0-4][0-9]|1[0-9][0-9]|[1-9]?[0-9])$",
                                "type": "string"
                            },
                            "serialNumber": {
                                "default": null,
                                "description": "J-Link or ST-LINK Serial Number - only needed if multiple J-Links/ST-LINKs are connected to the computer",
                                "type": "string"
                            },
                            "interface": {
                                "default": "swd",
                                "description": "Debug Interface type to use for connections (defaults to SWD) - Used for J-Link, ST-LINK and BMP probes.",
                                "type": "string",
                                "enum": [
                                    "swd",
                                    "jtag"
                                ]
                            },
                            "openOCDLaunchCommands": {
                                "default": [],
                                "description": "OpenOCD commands after config. files are loaded (-c options)",
                                "items": {
                                    "type": "string"
                                },
                                "type": "array"
                            },
                            "openOCDPreConfigLaunchCommands": {
                                "default": [],
                                "description": "OpenOCD commands before config. files are loaded (-c options)",
                                "items": {
                                    "type": "string"
                                },
                                "type": "array"
                            },
                            "configFiles": {
                                "description": "OpenOCD/pegdbserver configuration file(s) to load",
                                "items": {
                                    "type": "string"
                                },
                                "type": "array"
                            },
                            "searchDir": {
                                "default": [],
                                "description": "OpenOCD dir to search for config files and scripts",
                                "items": {
                                    "type": "string"
                                },
                                "type": "array"
                            },
                            "v1": {
                                "default": false,
                                "description": "Set this to true if your debug probe is a ST-Link V1 (for example, the ST-Link on the STM32 VL Discovery is a V1 device). When set to false a ST-Link V2 device is used.",
                                "type": "boolean"
                            },
                            "targetId": {
                                "description": "On BMP this is the ID number that should be passed to the attach command (defaults to 1); for PyOCD this is the target identifier (only needed for custom hardware)",
                                "anyOf": [
                                    {
                                        "type": "string"
                                    },
                                    {
                                        "type": "number",
                                        "minimum": 1
                                    }
                                ]
                            },
                            "boardId": {
                                "description": "PyOCD Board Identifier. Needed if multiple compatible boards are connected.",
                                "type": "string"
                            },
                            "cmsisPack": {
                                "description": "Path to a CMSIS-Pack file. Use to add extra device support.",
                                "type": "string"
                            },
                            "BMPGDBSerialPort": {
                                "type": "string",
                                "description": "The serial port for the Black Magic Probe GDB server. On Windows this will be \"COM<num>\", on Linux this will be something similar to /dev/ttyACM0, on OS X something like /dev/cu.usbmodemE2C0C4C6 (do not use tty versions on OS X)"
                            },
                            "powerOverBMP": {
                                "type": "string",
                                "description": "Power up the board over Black Magic Probe. \"powerOverBMP\" : \"enable\" or \"powerOverBMP\" : \"disable\". If not set it will use the last power state."
                            }
                        },
                        "required": [
                            "executable"
                        ]
                    },
                    "launch": {
                        "properties": {
                            "servertype": {
                                "type": "string",
                                "description": "GDB Server type - supported types are jlink, openocd, pyocd, pe, stlink, stutil, qemu and external",
                                "enum": [
                                    "jlink",
                                    "openocd",
                                    "pyocd",
                                    "stutil",
                                    "stlink",
                                    "bmp",
                                    "pe",
                                    "qemu",
                                    "external"
                                ]
                            },
                            "cwd": {
                                "description": "Path of project",
                                "type": "string"
                            },
                            "debuggerArgs": {
                                "default": [],
                                "description": "Additional arguments to pass to GDB command line",
                                "type": "array"
                            },
                            "preLaunchCommands": {
                                "default": [],
                                "type": "array",
                                "items": "string",
                                "description": "Additional GDB Commands to be executed at the start of the main launch sequence (immediately after attaching to target)."
                            },
                            "postLaunchCommands": {
                                "default": [],
                                "type": "array",
                                "items": "string",
                                "description": "Additional GDB Commands to be executed after the main launch sequence has finished."
                            },
                            "preRestartCommands": {
                                "default": [],
                                "type": "array",
                                "items": "string",
                                "description": "Additional GDB Commands to be executed at the beginning of the restart sequence (after interrupting execution)."
                            },
                            "postRestartCommands": {
                                "default": [],
                                "type": "array",
                                "items": "string",
                                "description": "Additional GDB Commands to be executed at the end of the restart sequence."
                            },
                            "overrideLaunchCommands": {
                                "default": null,
                                "type": "array",
                                "items": "string",
                                "description": "You can use this to property to override the commands that are normally executed as part of flashing and launching the target. In most cases it is preferable to use preLaunchCommands and postLaunchCommands to customize the GDB launch sequence."
                            },
                            "overrideRestartCommands": {
                                "default": null,
                                "type": "array",
                                "items": "string",
                                "description": "You can use this to property to override the commands that are normally executed as part of restarting the target. In most cases it is preferable to use preRestartCommands and postRestartCommands to customize the GDB restart sequence."
                            },
                            "postStartSessionCommands": {
                                "default": [],
                                "type": "array",
                                "items": "string",
                                "description": "Additional GDB Commands to be executed at the end of the start sequence, after a debug session has already started and runToEntryPoint is not specified."
                            },
                            "postRestartSessionCommands": {
                                "default": [],
                                "type": "array",
                                "items": "string",
                                "description": "Additional GDB Commands to be executed at the end of the re-start sequence, after a debug session has already started."
                            },
                            "overrideGDBServerStartedRegex": {
                                "description": "You can supply a regular expression (https://developer.mozilla.org/en-US/docs/Web/JavaScript/Guide/Regular_Expressions) in the configuration property to override the output from the GDB server that is looked for to determine if the GDB server has started. Under most circumstances this will not be necessary - but could be needed as a result of a change in the output of a GDB server making it incompatible with cortex-debug. This property has no effect for bmp or external GDB server types.",
                                "type": "string",
                                "default": null
                            },
                            "cpu": {
                                "default": "cortex-m3",
                                "type": "string",
                                "description": "CPU Type Selection - used for QEMU server type",
                                "enum": [
                                    "cortex-m3",
                                    "cortex-m4"
                                ]
                            },
                            "machine": {
                                "default": "lm3s811evb",
                                "type": "string",
                                "description": "Machine Type Selection - used for QEMU server type",
                                "enum": [
                                    "lm3s811evb",
                                    "lm3s6965evb"
                                ]
                            },
                            "device": {
                                "default": "",
                                "description": "Target Device Identifier",
                                "type": "string"
                            },
                            "rtos": {
                                "default": null,
                                "description": "RTOS being used. For JLink this can be FreeRTOS, embOS, Zephyr or the path to a custom JLink RTOS Plugin library. For OpenOCD this can be eCos, ThreadX, FreeRTOS, ChibiOS, embKernel, mqx, or uCOS-III.",
                                "type": "string"
                            },
                            "armToolchainPath": {
                                "default": null,
                                "description": "This setting can be used to override the armToolchainPath user setting for a particular launch configuration. This should be the path where arm-none-eabi-gdb and arm-none-eabi-objdump are located.",
                                "type": "string"
                            },
                            "toolchainPrefix": {
                                "default": null,
                                "description": "This setting can be used to override the toolchainPrefix user setting for a particular launch configuration.",
                                "type": "string"
                            },
                            "serverpath": {
                                "default": null,
                                "description": "This setting can be used to override the gdb-server path user/workspace setting for a particular launch configuration. It is the full pathname to the executable or name of executable if it is in your PATH",
                                "type": "string"
                            },
                            "gdbPath": {
                                "default": null,
                                "description": "This setting can be used to overrride the GDB path user/workspace setting for a particular launch configuration. This should be the full pathname to the executable (or name of the executable if it is in your PATH). Note that other toolchain executables with the configured prefix must still be available.",
                                "type": "string"
                            },
                            "serverArgs": {
                                "default": [],
                                "description": "Additional arguments to pass to gdb-server command line",
                                "type": "array",
                                "items": "string"
                            },
                            "executable": {
                                "description": "Path of executable",
                                "type": "string"
                            },
                            "gdbTarget": {
                                "default": null,
                                "description": "For externally controlled GDB servers you must specify the GDB target to connect to. This can either be a \"hostname:port\" combination or path to a serial port",
                                "type": "string"
                            },
                            "runToMain": {
                                "description": "Deprecated: please use 'runToEntryPoint' instead.",
                                "type": "boolean",
                                "default": false
                            },
                            "runToEntryPoint": {
                                "description": "If enabled the debugger will run until the start of the given function.",
                                "type": "string",
                                "default": "main"
                            },
                            "demangle": {
                                "description": "Experimental: If enabled the debugger will demangle C++ names.",
                                "type": "boolean",
                                "default": true
                            },
                            "numberOfProcessors": {
                                "description": "Number of processors/cores in the target device.",
                                "type": "number",
                                "multipleOf": 1,
                                "minimum": 1,
                                "maximum": 10,
                                "default": 1
                            },
                            "targetProcessor": {
                                "description": "The processor you want to debug. Zero based integer index. Must be less than 'numberOfProcessors'",
                                "type": "number",
                                "multipleOf": 1,
                                "minimum": 0,
                                "maximum": 9,
                                "default": 0
                            },
                            "graphConfig": {
                                "items": {
                                    "oneOf": [
                                        {
                                            "properties": {
                                                "annotate": {
                                                    "default": true,
                                                    "description": "Create annotations on the graph for when the target processor starts and stops execution. (green line for starting execution, red line for stopping execution).",
                                                    "type": "boolean"
                                                },
                                                "label": {
                                                    "description": "Label for Graph",
                                                    "type": "string"
                                                },
                                                "maximum": {
                                                    "default": 65535,
                                                    "description": "Maximum value for the X-Axis",
                                                    "type": "number"
                                                },
                                                "minimum": {
                                                    "default": 0,
                                                    "description": "Minimum value for the Y-Axis",
                                                    "type": "number"
                                                },
                                                "plots": {
                                                    "description": "Plot configurations. Data sources must be configured for \"graph\" (or \"advanced\" with a decoder that sends graph data) in the \"swoConfig\" section",
                                                    "items": {
                                                        "properties": {
                                                            "color": {
                                                                "pattern": "^#[0-9a-fA-F]{3}([0-9a-fA-F]{3})?$",
                                                                "type": "string"
                                                            },
                                                            "graphId": {
                                                                "description": "Graph Data Source Id for the plot.",
                                                                "type": "string"
                                                            },
                                                            "label": {
                                                                "description": "A label for this data set",
                                                                "type": "string"
                                                            }
                                                        },
                                                        "required": [
                                                            "graphId"
                                                        ],
                                                        "type": "object"
                                                    },
                                                    "type": "array"
                                                },
                                                "timespan": {
                                                    "default": 30,
                                                    "description": "Length of time (seconds) to be plotted on screen.",
                                                    "type": "number"
                                                },
                                                "type": {
                                                    "enum": [
                                                        "realtime"
                                                    ],
                                                    "type": "string"
                                                }
                                            },
                                            "required": [
                                                "label",
                                                "plots",
                                                "minimum",
                                                "maximum"
                                            ],
                                            "type": "object"
                                        },
                                        {
                                            "properties": {
                                                "label": {
                                                    "description": "Label for graph",
                                                    "type": "string"
                                                },
                                                "timespan": {
                                                    "default": 10,
                                                    "description": "The amount of time (seconds) that the XY Plot will show the trace for.",
                                                    "type": "number"
                                                },
                                                "type": {
                                                    "enum": [
                                                        "x-y-plot"
                                                    ],
                                                    "type": "string"
                                                },
                                                "xGraphId": {
                                                    "description": "Graph Data Source Id for the X axis",
                                                    "type": "string"
                                                },
                                                "xMaximum": {
                                                    "default": 65535,
                                                    "description": "Maximum value on the X-Axis",
                                                    "type": "number"
                                                },
                                                "xMinimum": {
                                                    "default": 0,
                                                    "description": "Minimum value on the X-Axis",
                                                    "type": "number"
                                                },
                                                "yGraphId": {
                                                    "description": "Graph Data Source Id Port for the Y axis",
                                                    "type": "string"
                                                },
                                                "yMaximum": {
                                                    "default": 65535,
                                                    "description": "Maximum value on the Y-Axis",
                                                    "type": "number"
                                                },
                                                "yMinimum": {
                                                    "default": 0,
                                                    "description": "Minimum value on the Y-Axis",
                                                    "type": "number"
                                                }
                                            },
                                            "required": [
                                                "xGraphId",
                                                "yGraphId",
                                                "label"
                                            ],
                                            "type": "object"
                                        }
                                    ]
                                },
                                "type": "array"
                            },
                            "showDevDebugOutput": {
                                "default": false,
                                "description": "Prints all GDB responses to the console",
                                "type": "boolean"
                            },
                            "showDevDebugTimestamps": {
                                "default": false,
                                "description": "Show timestamps when 'showDevDebugOutput' is true",
                                "type": "boolean"
                            },
                            "svdFile": {
                                "default": null,
                                "description": "Path to an SVD file describing the peripherals of the microcontroller; if not supplied then one may be selected based upon the 'device' entered.",
                                "type": "string"
                            },
                            "rttConfig": {
                                "type": "object",
                                "description": "SEGGER's Real Time Trace (RTT) and supported by JLink, OpenOCD and perhaps others in the future",
                                "default": {
                                    "enabled": true,
                                    "address": "auto",
                                    "decoders": [
                                        {
                                            "label": "",
                                            "port": 0,
                                            "type": "console"
                                        }
                                    ]
                                },
                                "properties": {
                                    "enabled": {
                                        "type": "boolean",
                                        "description": "Enable/Disable RTT",
                                        "default": false
                                    },
                                    "address": {
                                        "type": "string",
                                        "description": "Address to start searching for the RTT control block. Use \"auto\" for Cortex-Debug to use the address from elf file",
                                        "default": "auto"
                                    },
                                    "searchSize": {
                                        "type": "number",
                                        "description": "Number of bytes to search for the RTT control block. If 'address' is 'auto', use ONLY if you have a custom RTT implementation",
                                        "multipleOf": 1,
                                        "minimum": 16,
                                        "default": 16
                                    },
                                    "searchId": {
                                        "type": "string",
                                        "description": "A string to search for to find the RTT control block. If 'address' is 'auto', use ONLY if you have a custom RTT implementation",
                                        "default": "SEGGER RTT"
                                    },
                                    "polling_interval": {
                                        "type": "number",
                                        "description": "number of milliseconds (> 0) to wait for check for data on out channels",
                                        "default": 0,
                                        "minimum": 1
                                    },
                                    "clearSearch": {
                                        "type": "boolean",
                                        "description": "When true, clears the search-string. Only applicable when address is \"auto\"",
                                        "default": true
                                    },
                                    "decoders": {
                                        "description": "SWO Decoder Configuration",
                                        "items": {
                                            "anyOf": [
                                                {
                                                    "properties": {
                                                        "label": {
                                                            "description": "A label for RTT Console",
                                                            "type": "string"
                                                        },
                                                        "port": {
                                                            "description": "RTT Channel Number (0 to 15)",
                                                            "default": 0,
                                                            "maximum": 15,
                                                            "minimum": 0,
                                                            "multipleOf": 1,
                                                            "type": "number"
                                                        },
                                                        "type": {
                                                            "enum": [
                                                                "console",
                                                                "binary"
                                                            ],
                                                            "default": "console",
                                                            "description": "'console' with text input/output, 'binary' is for converting byte stream to other data types",
                                                            "type": "string"
                                                        },
                                                        "prompt": {
                                                            "description": "Prompt to use for RTT Console",
                                                            "type": "string",
                                                            "default": ""
                                                        },
                                                        "noprompt": {
                                                            "description": "Don't use a prompt for RTT Console",
                                                            "type": "boolean",
                                                            "default": false
                                                        },
                                                        "noclear": {
                                                            "description": "append to screen/logfile when another connection is made",
                                                            "type": "boolean",
                                                            "default": false
                                                        },
                                                        "logfile": {
                                                            "description": "log all raw data (input and output) to specified file",
                                                            "type": "string",
                                                            "default": ""
                                                        },
                                                        "encoding": {
                                                            "type": "string",
                                                            "description": "ascii, utf8, ucs2, utf16le are for 'console', rest are for 'binary' type data",
                                                            "default": "",
                                                            "enum": [
                                                                "ascii",
                                                                "utf8",
                                                                "ucs2",
                                                                "utf16le",
                                                                "unsigned",
                                                                "signed",
                                                                "Q16.16",
                                                                "float"
                                                            ]
                                                        },
                                                        "scale": {
                                                            "default": 1,
                                                            "description": "Binary only: This setting will scale the raw value from the ITM port by the specified value. Can be used, for example, to scale a raw n-bit ADC reading to a voltage value. (e.g to scale a 12-bit ADC reading to a 3.3v scale you would need a scale value of 3.3/4096 = 0.0008056640625",
                                                            "type": "number"
                                                        },
                                                        "inputmode": {
                                                            "type": "string",
                                                            "description": "Experimental: 'disabled' means no stdin. 'raw' and 'rawecho' sends chars as they are typed.\n'rawecho' will echo chars and process RETURN keys. Even CTRL-C CTRL-D are passed on",
                                                            "default": "cooked",
                                                            "enum": [
                                                                "cooked",
                                                                "raw",
                                                                "rawecho",
                                                                "disabled"
                                                            ]
                                                        }
                                                    },
                                                    "required": [
                                                        "port"
                                                    ],
                                                    "type": "object"
                                                },
                                                {
                                                    "properties": {
                                                        "encoding": {
                                                            "default": "unsigned",
                                                            "description": "This property is only used for binary and graph output formats.",
                                                            "enum": [
                                                                "unsigned",
                                                                "signed",
                                                                "Q16.16",
                                                                "float"
                                                            ],
                                                            "type": "string"
                                                        },
                                                        "graphId": {
                                                            "description": "The identifier to use for this data in graph configurations.",
                                                            "type": "string"
                                                        },
                                                        "port": {
                                                            "description": "RTT Channel Number",
                                                            "maximum": 15,
                                                            "minimum": 0,
                                                            "type": "number"
                                                        },
                                                        "scale": {
                                                            "default": 1,
                                                            "description": "This setting will scale the raw value from the ITM port by the specified value. Can be used, for example, to scale a raw n-bit ADC reading to a voltage value. (e.g to scale a 12-bit ADC reading to a 3.3v scale you would need a scale value of 3.3/4096 = 0.0008056640625",
                                                            "type": "number"
                                                        },
                                                        "type": {
                                                            "enum": [
                                                                "graph"
                                                            ],
                                                            "type": "string"
                                                        }
                                                    },
                                                    "required": [
                                                        "port",
                                                        "graphId"
                                                    ],
                                                    "type": "object"
                                                },
                                                {
                                                    "properties": {
                                                        "config": {
                                                            "additionalProperties": true,
                                                            "type": "object"
                                                        },
                                                        "decoder": {
                                                            "description": "Path to a javascript module to implement the decoding functionality.",
                                                            "type": "string"
                                                        },
                                                        "ports": {
                                                            "description": "RTT Channel Numbers",
                                                            "type": "array",
                                                            "items": {
                                                                "type": "number",
                                                                "maximum": 15,
                                                                "minimum": 0
                                                            }
                                                        },
                                                        "type": {
                                                            "enum": [
                                                                "advanced"
                                                            ],
                                                            "type": "string"
                                                        }
                                                    },
                                                    "required": [
                                                        "ports",
                                                        "decoder"
                                                    ],
                                                    "type": "object"
                                                }
                                            ]
                                        },
                                        "type": "array"
                                    }
                                }
                            },
                            "swoConfig": {
                                "properties": {
                                    "cpuFrequency": {
                                        "default": 0,
                                        "description": "Target CPU frequency in Hz.",
                                        "type": "number"
                                    },
                                    "enabled": {
                                        "default": false,
                                        "description": "Enable SWO decoding.",
                                        "type": "boolean"
                                    },
                                    "source": {
                                        "type": "string",
                                        "enum": [
                                            "probe",
                                            "socket",
                                            "serial",
                                            "file"
                                        ],
                                        "default": "probe",
                                        "description": "Source for SWO data. Can either be \"probe\" to get directly from debug probe, or a serial port device to use a serial port external to the debug probe."
                                    },
                                    "swoPath": {
                                        "type": "string",
                                        "default": "",
                                        "description": "Path name when source != \"socket\". Typically a file-name or a serial-port-name"
                                    },
                                    "swoPort": {
                                        "type": "string",
                                        "default": "",
                                        "description": "When server is \"external\" && source is \"socket\", port to connect to. Format [host:]port"
                                    },
                                    "decoders": {
                                        "description": "SWO Decoder Configuration",
                                        "items": {
                                            "anyOf": [
                                                {
                                                    "properties": {
                                                        "label": {
                                                            "description": "A label for the output window.",
                                                            "type": "string"
                                                        },
                                                        "port": {
                                                            "description": "ITM Port Number",
                                                            "maximum": 31,
                                                            "minimum": 0,
                                                            "type": "number"
                                                        },
                                                        "type": {
                                                            "enum": [
                                                                "console"
                                                            ],
                                                            "type": "string"
                                                        },
                                                        "encoding": {
                                                            "type": "string",
                                                            "default": "utf8",
                                                            "enum": [
                                                                "ascii",
                                                                "utf8",
                                                                "ucs2",
                                                                "utf16le"
                                                            ]
                                                        }
                                                    },
                                                    "required": [
                                                        "port"
                                                    ],
                                                    "type": "object"
                                                },
                                                {
                                                    "properties": {
                                                        "encoding": {
                                                            "default": "unsigned",
                                                            "description": "This property is only used for binary and graph output formats.",
                                                            "enum": [
                                                                "unsigned",
                                                                "signed",
                                                                "Q16.16",
                                                                "float"
                                                            ],
                                                            "type": "string"
                                                        },
                                                        "label": {
                                                            "description": "A label for the output window.",
                                                            "type": "string"
                                                        },
                                                        "port": {
                                                            "description": "ITM Port Number",
                                                            "maximum": 31,
                                                            "minimum": 0,
                                                            "type": "number"
                                                        },
                                                        "scale": {
                                                            "default": 1,
                                                            "description": "This setting will scale the raw value from the ITM port by the specified value. Can be used, for example, to scale a raw n-bit ADC reading to a voltage value. (e.g to scale a 12-bit ADC reading to a 3.3v scale you would need a scale value of 3.3/4096 = 0.0008056640625",
                                                            "type": "number"
                                                        },
                                                        "type": {
                                                            "enum": [
                                                                "binary"
                                                            ],
                                                            "type": "string"
                                                        }
                                                    },
                                                    "required": [
                                                        "port"
                                                    ],
                                                    "type": "object"
                                                },
                                                {
                                                    "properties": {
                                                        "encoding": {
                                                            "default": "unsigned",
                                                            "description": "This property is only used for binary and graph output formats.",
                                                            "enum": [
                                                                "unsigned",
                                                                "signed",
                                                                "Q16.16",
                                                                "float"
                                                            ],
                                                            "type": "string"
                                                        },
                                                        "graphId": {
                                                            "description": "The identifier to use for this data in graph configurations.",
                                                            "type": "string"
                                                        },
                                                        "port": {
                                                            "description": "ITM Port Number",
                                                            "maximum": 31,
                                                            "minimum": 0,
                                                            "type": "number"
                                                        },
                                                        "scale": {
                                                            "default": 1,
                                                            "description": "This setting will scale the raw value from the ITM port by the specified value. Can be used, for example, to scale a raw n-bit ADC reading to a voltage value. (e.g to scale a 12-bit ADC reading to a 3.3v scale you would need a scale value of 3.3/4096 = 0.0008056640625",
                                                            "type": "number"
                                                        },
                                                        "type": {
                                                            "enum": [
                                                                "graph"
                                                            ],
                                                            "type": "string"
                                                        }
                                                    },
                                                    "required": [
                                                        "port",
                                                        "graphId"
                                                    ],
                                                    "type": "object"
                                                },
                                                {
                                                    "properties": {
                                                        "config": {
                                                            "additionalProperties": true,
                                                            "type": "object"
                                                        },
                                                        "decoder": {
                                                            "description": "Path to a javascript module to implement the decoding functionality.",
                                                            "type": "string"
                                                        },
                                                        "ports": {
                                                            "description": "ITM Port Numbers",
                                                            "type": "array",
                                                            "items": {
                                                                "type": "number",
                                                                "maximum": 31,
                                                                "minimum": 0
                                                            }
                                                        },
                                                        "type": {
                                                            "enum": [
                                                                "advanced"
                                                            ],
                                                            "type": "string"
                                                        }
                                                    },
                                                    "required": [
                                                        "ports",
                                                        "decoder"
                                                    ],
                                                    "type": "object"
                                                }
                                            ]
                                        },
                                        "type": "array"
                                    },
                                    "swoFrequency": {
                                        "default": 0,
                                        "description": "SWO frequency in Hz.",
                                        "type": "number"
                                    }
                                },
                                "required": [],
                                "type": "object"
                            },
                            "ipAddress": {
                                "default": null,
                                "description": "IP Address for networked J-Link Adapter",
                                "pattern": "^(25[0-5]|2[0-4][0-9]|1[0-9][0-9]|[1-9]?[0-9])\\.(25[0-5]|2[0-4][0-9]|1[0-9][0-9]|[1-9]?[0-9])\\.(25[0-5]|2[0-4][0-9]|1[0-9][0-9]|[1-9]?[0-9])\\.(25[0-5]|2[0-4][0-9]|1[0-9][0-9]|[1-9]?[0-9])$",
                                "type": "string"
                            },
                            "serialNumber": {
                                "default": null,
                                "description": "J-Link or ST-LINK Serial Number - only needed if multiple J-Links/ST-LINKs are connected to the computer",
                                "type": "string"
                            },
                            "interface": {
                                "default": "swd",
                                "description": "Debug Interface type to use for connections (defaults to SWD) - Used for J-Link, ST-LINK and BMP probes.",
                                "type": "string",
                                "enum": [
                                    "swd",
                                    "jtag"
                                ]
                            },
                            "jlinkscript": {
                                "default": null,
                                "description": "J-Link script file - optional input file for customizing J-Link actions.",
                                "type": "string"
                            },
                            "openOCDLaunchCommands": {
                                "default": [],
                                "description": "OpenOCD commands after config. files are loaded (-c options)",
                                "items": {
                                    "type": "string"
                                },
                                "type": "array"
                            },
                            "openOCDPreConfigLaunchCommands": {
                                "default": [],
                                "description": "OpenOCD commands before config. files are loaded (-c options)",
                                "items": {
                                    "type": "string"
                                },
                                "type": "array"
                            },
                            "configFiles": {
                                "description": "OpenOCD configuration file(s) to load",
                                "items": {
                                    "type": "string"
                                },
                                "type": "array"
                            },
                            "searchDir": {
                                "default": [],
                                "description": "OpenOCD dir to search for config files and scripts",
                                "items": {
                                    "type": "string"
                                },
                                "type": "array"
                            },
                            "v1": {
                                "default": false,
                                "description": "For st-util only. Set this to true if your debug probe is a ST-Link V1 (for example, the ST-Link on the STM32 VL Discovery is a V1 device). When set to false a ST-Link V2 device is used.",
                                "type": "boolean"
                            },
                            "stlinkPath": {
                                "default": null,
                                "description": "Path to the ST-LINK_gdbserver executable. If not set then ST-LINK_gdbserver (ST-LINK_gdbserver.exe on Windows) must be on the system path.",
                                "type": "string"
                            },
                            "stm32cubeprogrammer": {
                                "default": null,
                                "description": "This path is normally resolved to the installed STM32CubeIDE or STM32CubeProgrammer but can be overridden here.",
                                "type": "string"
                            },
                            "targetId": {
                                "description": "On BMP this is the ID number that should be passed to the attach command (defaults to 1); for PyOCD this is the target identifier (only needed for custom hardware)",
                                "anyOf": [
                                    {
                                        "type": "string"
                                    },
                                    {
                                        "type": "number",
                                        "minimum": 1
                                    }
                                ]
                            },
                            "boardId": {
                                "description": "PyOCD Board Identifier. Needed if multiple compatible boards are connected.",
                                "type": "string"
                            },
                            "cmsisPack": {
                                "description": "Path to a CMSIS-Pack file. Use to add extra device support.",
                                "type": "string"
                            },
                            "BMPGDBSerialPort": {
                                "type": "string",
                                "description": "The serial port for the Black Magic Probe GDB server. On Windows this will be \"COM<num>\", on Linux this will be something similar to /dev/ttyACM0, on OS X something like /dev/cu.usbmodemE2C0C4C6 (do not use tty versions on OS X)"
                            },
                            "powerOverBMP": {
                                "type": "string",
                                "description": "Power up the board over Black Magic Probe. \"powerOverBMP\" : \"enable\" or \"powerOverBMP\" : \"disable\". If not set it will use the last power state."
                            }
                        },
                        "required": [
                            "executable"
                        ]
                    }
                },
                "configurationSnippets": [
                    {
                        "body": {
                            "cwd": "^\"\\${workspaceRoot}\"",
                            "executable": "${1:./bin/executable.elf}",
                            "name": "${6:Debug Microcontroller}",
                            "request": "launch",
                            "type": "cortex-debug",
                            "showDevDebugOutput": false,
                            "servertype": "jlink"
                        },
                        "description": "Debugs an embedded ARM Cortex-M microcontroller using GDB + JLink",
                        "label": "Cortex Debug: JLink"
                    },
                    {
                        "body": {
                            "cwd": "^\"\\${workspaceRoot}\"",
                            "executable": "${1:./bin/executable.elf}",
                            "name": "${6:Debug Microcontroller}",
                            "request": "launch",
                            "type": "cortex-debug",
                            "showDevDebugOutput": false,
                            "servertype": "openocd"
                        },
                        "description": "Debugs an embedded ARM Cortex-M microcontroller using GDB + OpenOCD",
                        "label": "Cortex Debug: OpenOCD"
                    },
                    {
                        "body": {
                            "cwd": "^\"\\${workspaceRoot}\"",
                            "executable": "${1:./bin/executable.elf}",
                            "name": "${6:Debug Microcontroller}",
                            "request": "launch",
                            "type": "cortex-debug",
                            "showDevDebugOutput": false,
                            "servertype": "stutil"
                        },
                        "description": "Debugs an embedded ARM Cortex-M microcontroller using GDB + Texane's st-util GDB server (https://github.com/texane/stlink)",
                        "label": "Cortex Debug: ST-Util"
                    },
                    {
                        "body": {
                            "cwd": "^\"\\${workspaceRoot}\"",
                            "executable": "${1:./bin/executable.elf}",
                            "name": "${6:Debug Microcontroller}",
                            "request": "launch",
                            "type": "cortex-debug",
                            "showDevDebugOutput": false,
                            "servertype": "stlink"
                        },
                        "description": "Debugs an embedded ARM Cortex-M microcontroller using GDB + STMicroelectronic's ST-LINK_gdbserver part of STM32CubeIDE",
                        "label": "Cortex Debug: ST-LINK"
                    },
                    {
                        "body": {
                            "cwd": "^\"\\${workspaceRoot}\"",
                            "executable": "${1:./bin/executable.elf}",
                            "name": "${6:Debug Microcontroller}",
                            "request": "launch",
                            "type": "cortex-debug",
                            "showDevDebugOutput": false,
                            "servertype": "pyocd"
                        },
                        "description": "Debugs an embedded ARM Cortex-M microcontroller using GDB + PyOCD",
                        "label": "Cortex Debug: PyOCD"
                    }
                ],
                "initialConfigurations": [
                    {
                        "name": "Cortex Debug",
                        "cwd": "${workspaceRoot}",
                        "executable": "./bin/executable.elf",
                        "request": "launch",
                        "type": "cortex-debug",
                        "servertype": "jlink"
                    }
                ],
                "label": "Cortex Debug",
                "program": "./dist/debugadapter.js",
                "runtime": "node",
                "type": "cortex-debug",
                "variables": {}
            }
        ],
        "menus": {
            "commandPalette": [
                {
                    "command": "cortex-debug.peripherals.updateNode",
                    "when": "false"
                },
                {
                    "command": "cortex-debug.peripherals.copyValue",
                    "when": "false"
                },
                {
                    "command": "cortex-debug.peripherals.forceRefresh",
                    "when": "false"
                },
                {
                    "command": "cortex-debug.peripherals.pin",
                    "when": "false"
                },
                {
                    "command": "cortex-debug.peripherals.unpin",
                    "when": "false"
                },
                {
                    "command": "cortex-debug.registers.copyValue",
                    "when": "false"
                },
                {
                    "command": "cortex-debug.examineMemory",
                    "when": "debugType == cortex-debug"
                },
                {
                    "command": "cortex-debug.viewDisassembly",
                    "when": "debugType == cortex-debug"
                },
                {
                    "command": "cortex-debug.setForceDisassembly",
                    "when": "debugType == cortex-debug"
                }
            ],
            "view/item/context": [
                {
                    "command": "cortex-debug.peripherals.updateNode",
                    "when": "view == cortex-debug.peripherals && viewItem == field",
                    "group": "inline"
                },
                {
                    "command": "cortex-debug.peripherals.updateNode",
                    "when": "view == cortex-debug.peripherals && viewItem == fieldWO",
                    "group": "inline"
                },
                {
                    "command": "cortex-debug.peripherals.updateNode",
                    "when": "view == cortex-debug.peripherals && viewItem == registerRW",
                    "group": "inline"
                },
                {
                    "command": "cortex-debug.peripherals.updateNode",
                    "when": "view == cortex-debug.peripherals && viewItem == registerWO",
                    "group": "inline"
                },
                {
                    "command": "cortex-debug.peripherals.copyValue",
                    "when": "view == cortex-debug.peripherals && viewItem == field",
                    "group": "inline"
                },
                {
                    "command": "cortex-debug.peripherals.copyValue",
                    "when": "view == cortex-debug.peripherals && viewItem == registerRW",
                    "group": "inline"
                },
                {
                    "command": "cortex-debug.peripherals.copyValue",
                    "when": "view == cortex-debug.peripherals && viewItem == registerRO",
                    "group": "inline"
                },
                {
                    "command": "cortex-debug.peripherals.forceRefresh",
                    "when": "view == cortex-debug.peripherals && viewItem == registerRW"
                },
                {
                    "command": "cortex-debug.peripherals.forceRefresh",
                    "when": "view == cortex-debug.peripherals && viewItem == register"
                },
                {
                    "command": "cortex-debug.peripherals.forceRefresh",
                    "when": "view == cortex-debug.peripherals && viewItem == registerRO"
                },
                {
                    "command": "cortex-debug.peripherals.forceRefresh",
                    "when": "view == cortex-debug.peripherals && viewItem =~ /peripheral.*/"
                },
                {
                    "command": "cortex-debug.peripherals.pin",
                    "when": "view == cortex-debug.peripherals && viewItem == peripheral",
                    "group": "inline"
                },
                {
                    "command": "cortex-debug.peripherals.unpin",
                    "when": "view == cortex-debug.peripherals && viewItem == peripheral.pinned",
                    "group": "inline"
                },
                {
                    "command": "cortex-debug.registers.copyValue",
                    "when": "view == cortex-debug.registers && viewItem == register",
                    "group": "inline"
                },
                {
                    "command": "cortex-debug.registers.copyValue",
                    "when": "view == cortex-debug.registers && viewItem == field",
                    "group": "inline"
                },
                {
                    "command": "cortex-debug.peripherals.setFormat",
                    "when": "view == cortex-debug.peripherals"
                }
            ],
            "view/title": []
        },
        "views": {
            "debug": [
                {
                    "id": "cortex-debug.peripherals",
                    "name": "Cortex Peripherals",
                    "when": "debugType == cortex-debug"
                },
                {
                    "id": "cortex-debug.registers",
                    "name": "Cortex Registers",
                    "when": "debugType == cortex-debug"
                }
            ]
        }
    },
    "dependencies": {
        "binary-parser": "^1.7.0",
        "bindings": "^1.5.0",
        "command-exists": "^1.2.9",
        "commander": "^2.20.3",
        "d3": "^5.16.0",
        "debug": "^4.3.1",
        "hasbin": "^1.2.3",
        "nan": "^2.14.2",
        "prebuild-install": "^5.3.6",
        "ringbufferjs": "^1.1.0",
        "safe-buffer": "^5.2.1",
        "tmp": "0.0.33",
        "universal-analytics": "0.4.16",
        "uuid": "^8.3.2",
        "vscode-debugadapter": "^1.42.0",
        "vscode-debugprotocol": "^1.42.0",
        "vscode-extension-telemetry": "0.1.1",
        "xml2js": "^0.4.23"
    },
    "description": "ARM Cortex-M GDB Debugger support for VSCode",
    "devDependencies": {
        "@types/binary-parser": "^1.5.0",
        "@types/mocha": "^5.2.7",
        "@types/node": "^10.17.51",
        "@types/vscode": "^1.52.0",
        "mocha": "^5.2.0",
        "ts-loader": "^6.2.2",
        "tslint": "^5.20.1",
        "typescript": "^3.9.7",
        "vscode-test": "^1.4.1",
        "webpack": "^4.46.0",
        "webpack-cli": "^3.3.12"
    },
    "displayName": "Cortex-Debug",
    "engines": {
        "vscode": "^1.52.0"
    },
    "icon": "images/icon.png",
    "keywords": [
        "cortex-m",
        "gdb",
        "debug",
        "embedded"
    ],
    "main": "./dist/extension",
    "name": "cortex-debug",
    "preview": true,
    "publisher": "marus25",
    "repository": {
        "type": "git",
        "url": "https://github.com/Marus/cortex-debug.git"
    },
    "scripts": {
        "vscode:prepublish": "webpack --mode production",
        "watch": "webpack --mode development --watch",
        "compile": "webpack --mode development",
        "test-compile": "tsc -p ./"
<<<<<<< HEAD
    },
    "version": "0.4.0"
=======
    }
>>>>>>> 6a262b54
}<|MERGE_RESOLUTION|>--- conflicted
+++ resolved
@@ -2119,10 +2119,6 @@
         "watch": "webpack --mode development --watch",
         "compile": "webpack --mode development",
         "test-compile": "tsc -p ./"
-<<<<<<< HEAD
     },
     "version": "0.4.0"
-=======
-    }
->>>>>>> 6a262b54
 }